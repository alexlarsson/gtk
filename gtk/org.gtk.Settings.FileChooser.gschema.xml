--- conflicted
+++ resolved
@@ -33,16 +33,12 @@
     <value nick='descending' value='1'/>
   </enum>
 
-<<<<<<< HEAD
   <enum id='org.gtk.Settings.FileChooser.StartupMode'>
     <value nick='recent' value='0'/>
     <value nick='cwd' value='1'/>
   </enum>
 
-  <schema id='org.gtk.Settings.FileChooser'>
-=======
   <schema id='org.gtk.Settings.FileChooser' path='/org/gtk/settings/file-chooser/'>
->>>>>>> e16ade98
     <key name='last-folder-uri' type='s'>
       <default>""</default>
     </key>
@@ -72,13 +68,11 @@
     <key name='window-size' type='(ii)'>
       <default>(-1, -1)</default>
     </key>
-<<<<<<< HEAD
     <key name='startup-mode' enum='org.gtk.Settings.FileChooser.StartupMode'>
       <default>'recent'</default>
-=======
+    </key>
     <key name='sidebar-width' type='i'>
       <default>148</default>
->>>>>>> e16ade98
     </key>
   </schema>
 
