--- conflicted
+++ resolved
@@ -1300,17 +1300,6 @@
 	    }
 	}
 
-<<<<<<< HEAD
-#if 0
-      /* Tell XInput stuff about it if appropriate */
-      if (window_private &&
-	  !GDK_WINDOW_DESTROYED (window) &&
-	  window_private->extension_events != 0)
-	_gdk_input_enter_event (&xevent->xcrossing, window);
-#endif
-      
-=======
->>>>>>> 2de23ea6
       event->crossing.type = GDK_ENTER_NOTIFY;
       event->crossing.window = window;
       
@@ -2323,16 +2312,11 @@
         event = gdk_event_translator_translate (GDK_EVENT_TRANSLATOR (display),
                                                 display, &xevent);
 
-<<<<<<< HEAD
       if (event)
-        node = _gdk_event_queue_append (display, event);
-=======
-      if (gdk_event_translate (display, event, &xevent, FALSE))
-	{
-	  ((GdkEventPrivate *)event)->flags &= ~GDK_EVENT_PENDING;
+        {
           _gdk_windowing_got_event (display, node, event, xevent.xany.serial);
-	}
->>>>>>> 2de23ea6
+          node = _gdk_event_queue_append (display, event);
+        }
       else
         {
           event = gdk_event_new (GDK_NOTHING);
@@ -2347,6 +2331,7 @@
           if (gdk_event_translate (display, event, &xevent, FALSE))
             {
               ((GdkEventPrivate *)event)->flags &= ~GDK_EVENT_PENDING;
+              _gdk_windowing_got_event (display, node, event, xevent.xany.serial);
             }
           else
             {
